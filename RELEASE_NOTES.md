--- conflicted
+++ resolved
@@ -1,10 +1,8 @@
-<<<<<<< HEAD
+### 0.1.14-alpha02 - 8.2.2018
+* Adjusting FSharp.Core reference
+
 ### 0.1.14-alpha01 - 27.12.2017
 * .NET Standard + .NET 45 targets
-=======
-### 0.1.14-alpha02 - 8.2.2018
-* Adjusting FSharp.Core reference
->>>>>>> 2fa6b3ef
 
 ### 0.1.13 - 20.12.2017
 * Roll-up of 0.1.13-alpha builds after testing
